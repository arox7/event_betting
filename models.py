"""
Data models for the Kalshi market making bot.
"""
import logging
from dataclasses import dataclass
from typing import Optional, List, Dict, Any
from datetime import datetime, timezone
from kalshi_python.models.market import Market as KalshiMarket
from kalshi_python.models.event import Event as KalshiEvent
from pydantic import BaseModel, computed_field, field_validator, ValidationError

logger = logging.getLogger(__name__)

def utc_now() -> datetime:
    """Get current UTC datetime."""
    return datetime.now(timezone.utc)

class Market(KalshiMarket):
    """Extended Kalshi Market model with additional helper methods."""
    
    # Additional fields not in the base KalshiMarket class
    open_interest: Optional[int] = None
    liquidity_dollars: Optional[float] = None  # Liquidity in dollars
    yes_sub_title: Optional[str] = None
    no_sub_title: Optional[str] = None
    category: Optional[str] = None
    settlement_value_dollars: Optional[float] = None  # Settlement value in dollars
    
    
    
    @computed_field
    @property
    def spread_percentage(self) -> Optional[float]:
        """Calculate the spread percentage for Yes market."""
        if self.yes_bid is None or self.yes_ask is None or self.yes_bid == 0:
            return None
        
        # Convert cents to dollars for calculation
        yes_bid_dollars = self.yes_bid / 100.0
        yes_ask_dollars = self.yes_ask / 100.0
        
        spread_pct = (yes_ask_dollars - yes_bid_dollars) / yes_bid_dollars
        return spread_pct

    @computed_field
    @property
    def spread_cents(self) -> Optional[int]:
<<<<<<< HEAD
        """Calculate the spread in cents for Yes market."""
=======
        """Calculate the spread cents for Yes market."""
>>>>>>> e8855864
        if self.yes_bid is None or self.yes_ask is None:
            return None
        
        # Values are already in cents
        spread_cents = self.yes_ask - self.yes_bid
        return spread_cents

    @computed_field
    @property
<<<<<<< HEAD
    def spread_dollars(self) -> Optional[float]:
        """Calculate the spread in dollars for Yes market."""
        spread_cents = self.spread_cents
        return spread_cents / 100.0 if spread_cents is not None else None

    @computed_field
    @property
    def mid_price_cents(self) -> Optional[int]:
        """Calculate the mid price in cents for Yes market."""
        if self.yes_bid is None or self.yes_ask is None:
            return None
        
        return (self.yes_bid + self.yes_ask) // 2

    @computed_field
    @property
    def mid_price_dollars(self) -> Optional[float]:
        """Calculate the mid price in dollars for Yes market."""
        mid_cents = self.mid_price_cents
        return mid_cents / 100.0 if mid_cents is not None else None

    @computed_field
    @property
    def yes_bid_dollars(self) -> Optional[float]:
        """Convert yes bid from cents to dollars."""
        return self.yes_bid / 100.0 if self.yes_bid is not None else None

    @computed_field
    @property
    def yes_ask_dollars(self) -> Optional[float]:
        """Convert yes ask from cents to dollars."""
        return self.yes_ask / 100.0 if self.yes_ask is not None else None

    @computed_field
    @property
    def no_bid_dollars(self) -> Optional[float]:
        """Convert no bid from cents to dollars."""
        return self.no_bid / 100.0 if self.no_bid is not None else None

    @computed_field
    @property
    def no_ask_dollars(self) -> Optional[float]:
        """Convert no ask from cents to dollars."""
        return self.no_ask / 100.0 if self.no_ask is not None else None

    @computed_field
    @property
    def last_price_dollars(self) -> Optional[float]:
        """Convert last price from cents to dollars."""
        return self.last_price / 100.0 if self.last_price is not None else None
=======
    def mid_price(self) -> Optional[float]:
        """Calculate the mid price for Yes market."""
        if self.yes_bid is None or self.yes_ask is None:
            return None
        
        # Convert cents to dollars for mid price
        return (self.yes_bid + self.yes_ask) / 200.0
>>>>>>> e8855864
    
    @computed_field
    @property
    def days_to_close(self) -> Optional[int]:
        """Calculate days until close."""
        if self.close_time is None:
            return None
        
        now = utc_now()
        return (self.close_time - now).days

    @computed_field
    @property
    def days_since_start(self) -> Optional[int]:
        """Calculate days since start."""
        if self.open_time is None:
            return None
        
        now = utc_now()
        return (now - self.open_time).days
    
    @computed_field
    @property
    def close_date(self) -> Optional[datetime]:
        """Alias for close_time for backward compatibility."""
        return self.close_time
    
    @computed_field
    @property
    def settlement_date(self) -> Optional[datetime]:
        """Alias for close_time for backward compatibility."""
        return self.close_time
    
    @computed_field
    @property
    def description(self) -> Optional[str]:
        """Alias for subtitle for backward compatibility."""
        return self.subtitle

@dataclass
class ScreeningCriteria:
    """Criteria for screening profitable markets."""
    min_volume: Optional[int] = None
    min_volume_24h: Optional[int] = None
    max_spread_percentage: Optional[float] = None
    max_spread_cents: Optional[int] = None  # Max spread in cents
    min_spread_cents: Optional[int] = None  # Min spread in cents
    min_liquidity_dollars: Optional[float] = None  # Min liquidity in dollars
    max_time_to_close_days: Optional[int] = None
    min_open_interest: Optional[int] = None
    categories: Optional[List[str]] = None
    
    def __post_init__(self):
        """Validate criteria after initialization."""
        if self.min_volume is not None and self.min_volume < 0:
            raise ValueError("Minimum volume must be non-negative")
        if self.min_volume_24h is not None and self.min_volume_24h < 0:
            raise ValueError("Minimum 24h volume must be non-negative")
        if self.max_spread_percentage is not None and (self.max_spread_percentage < 0 or self.max_spread_percentage > 1):
            raise ValueError("Max spread percentage must be between 0 and 1")
        if self.max_spread_cents is not None and self.max_spread_cents < 0:
            raise ValueError("Max spread cents must be non-negative")
        if self.min_spread_cents is not None and self.min_spread_cents < 0:
            raise ValueError("Min spread cents must be non-negative")
        if self.min_liquidity_dollars is not None and self.min_liquidity_dollars < 0:
            raise ValueError("Minimum liquidity must be non-negative")
        if self.max_time_to_close_days is not None and self.max_time_to_close_days < 0:
            raise ValueError("Max time to close must be non-negative")
        if self.min_open_interest is not None and self.min_open_interest < 0:
            raise ValueError("Minimum open interest must be non-negative")

class Event(KalshiEvent):
    """Extended Kalshi Event model with additional helper methods."""
    
    # Additional fields not in the base KalshiMarket class
    category: Optional[str] = None

    @field_validator('markets', mode='before')
    @classmethod
    def validate_markets(cls, v):
        """Validate and clean markets data before processing."""
        if v is None:
            return []
        
        if not isinstance(v, list):
            logger.debug(f"Markets field is not a list: {type(v)}, returning empty list")
            return []
        
        # If markets list is empty or contains no valid data, return empty list
        if not v:
            return []
        
        validated_markets = []
        for market_data in v:
            try:
                # Preprocess market data to handle known issues
                if isinstance(market_data, dict):
                    market_data = market_data.copy()
                    status = market_data.get('status')
                    valid_statuses = {'initialized', 'active', 'closed', 'settled', 'determined'}
                    if status and status not in valid_statuses:
                        logger.debug(f"Converting non-standard status '{status}' market {market_data.get('ticker', 'unknown')} to 'closed' in event validation")
                        market_data['status'] = 'closed'
                
                # Use strict=False to be more lenient with validation
                validated_markets.append(Market.model_validate(market_data, strict=False))
            except Exception as e:
                market_ticker = market_data.get('ticker', 'unknown') if isinstance(market_data, dict) else 'unknown'
                logger.debug(f"Skipping invalid market {market_ticker} in event: {e}")
                continue
        return validated_markets
    
    @computed_field
    @property
    def total_volume(self) -> int:
        """Calculate total volume across all markets in this event."""
        return sum(market.volume or 0 for market in self.markets)
    
    @computed_field
    @property
    def ticker(self) -> Optional[str]:
        """Alias for event_ticker for backward compatibility."""
        return self.event_ticker
    
    @computed_field
    @property
    def description(self) -> Optional[str]:
        """Alias for subtitle for backward compatibility."""
        return self.sub_title
    

@dataclass
class ScreeningResult:
    """Result of market screening."""
    market: Market
    event: Event
    score: float = 0.0
    reasons: List[str] = None
    timestamp: datetime = None
    
    def __post_init__(self):
        """Set timestamp if not provided."""
        if not hasattr(self, 'timestamp') or self.timestamp is None:
            self.timestamp = utc_now()
        if self.reasons is None:
            self.reasons = []

class MarketPosition(BaseModel):
    """Market position data from Kalshi API."""
    fees_paid: int                        # Fees paid in cents
    fees_paid_dollars: str                # Fees paid in dollars (as string from API)
    last_updated_ts: str                  # Last updated timestamp
    market_exposure: int                  # Market exposure in cents
    market_exposure_dollars: str          # Market exposure in dollars (as string from API)
    position: int                         # Current position (positive = long, negative = short, 0 = flat)
    realized_pnl: int                     # Realized P&L in cents
    realized_pnl_dollars: str             # Realized P&L in dollars (as string from API)
    resting_orders_count: int             # Number of resting orders
    ticker: str                           # Market ticker
    total_traded: int                     # Total traded in cents
    total_traded_dollars: str             # Total traded in dollars (as string from API)
    
    @computed_field
    @property
    def fees_paid_dollars_float(self) -> float:
        """Convert fees paid from string to float."""
        try:
            return float(self.fees_paid_dollars)
        except (ValueError, TypeError):
            return 0.0
    
    @computed_field
    @property
    def market_exposure_dollars_float(self) -> float:
        """Convert market exposure from string to float."""
        try:
            return float(self.market_exposure_dollars)
        except (ValueError, TypeError):
            return 0.0
    
    @computed_field
    @property
    def realized_pnl_dollars_float(self) -> float:
        """Convert realized P&L from string to float."""
        try:
            return float(self.realized_pnl_dollars)
        except (ValueError, TypeError):
            return 0.0
    
    @computed_field
    @property
    def total_traded_dollars_float(self) -> float:
        """Convert total traded from string to float."""
        try:
            return float(self.total_traded_dollars)
        except (ValueError, TypeError):
            return 0.0
    
    @computed_field
    @property
    def net_realized_pnl_dollars(self) -> float:
        """Calculate net realized P&L after fees in dollars."""
        return self.realized_pnl_dollars_float - self.fees_paid_dollars_float
    
    @computed_field
    @property
    def is_closed_position(self) -> bool:
        """Check if this is a closed position (position = 0 but has trading history)."""
        return self.position == 0 and self.total_traded > 0
<|MERGE_RESOLUTION|>--- conflicted
+++ resolved
@@ -45,11 +45,7 @@
     @computed_field
     @property
     def spread_cents(self) -> Optional[int]:
-<<<<<<< HEAD
         """Calculate the spread in cents for Yes market."""
-=======
-        """Calculate the spread cents for Yes market."""
->>>>>>> e8855864
         if self.yes_bid is None or self.yes_ask is None:
             return None
         
@@ -59,7 +55,6 @@
 
     @computed_field
     @property
-<<<<<<< HEAD
     def spread_dollars(self) -> Optional[float]:
         """Calculate the spread in dollars for Yes market."""
         spread_cents = self.spread_cents
@@ -110,15 +105,16 @@
     def last_price_dollars(self) -> Optional[float]:
         """Convert last price from cents to dollars."""
         return self.last_price / 100.0 if self.last_price is not None else None
-=======
+
+    @computed_field
+    @property
     def mid_price(self) -> Optional[float]:
-        """Calculate the mid price for Yes market."""
+        """Calculate the mid price for Yes market in dollars."""
         if self.yes_bid is None or self.yes_ask is None:
             return None
         
         # Convert cents to dollars for mid price
         return (self.yes_bid + self.yes_ask) / 200.0
->>>>>>> e8855864
     
     @computed_field
     @property
